import collections
import collections.abc
import copy
from datetime import datetime
import logging
import hashlib
import json
import os
import re
import threading
from typing import Any, Dict, Optional, Tuple, List, Union
import sys
import tempfile
import signal
import subprocess
import errno
import binascii
import uuid
import time
import math
import multiprocessing
import ipaddr
import socket
from contextlib import closing

import yaml

import cloudtik
from cloudtik.core._private import constants, services
from cloudtik.core._private.cli_logger import cli_logger
from cloudtik.core._private.cluster.cluster_metrics import ClusterMetricsSummary
from cloudtik.core._private.constants import CLOUDTIK_WHEELS, CLOUDTIK_CLUSTER_PYTHON_VERSION, \
    CLOUDTIK_DEFAULT_MAX_WORKERS
from cloudtik.core._private.runtime_factory import _get_runtime
from cloudtik.core.node_provider import NodeProvider
from cloudtik.core._private.providers import _get_default_config, _get_node_provider, _get_provider_config_object, \
    _get_node_provider_cls
from cloudtik.core._private.docker import validate_docker_config
from cloudtik.core._private.providers import _get_workspace_provider
from cloudtik.core.tags import CLOUDTIK_TAG_USER_NODE_TYPE

# Import psutil after others so the packaged version is used.
import psutil

REQUIRED, OPTIONAL = True, False
CLOUDTIK_CONFIG_SCHEMA_PATH = os.path.join(
    os.path.dirname(cloudtik.core.__file__), "config-schema.json")
CLOUDTIK_WORKSPACE_SCHEMA_PATH = os.path.join(
    os.path.dirname(cloudtik.core.__file__), "workspace-schema.json")

# Internal kv keys for storing debug status.
CLOUDTIK_CLUSTER_SCALING_ERROR = "__cluster_scaling_error"
CLOUDTIK_CLUSTER_SCALING_STATUS = "__cluster_scaling_status"

PLACEMENT_GROUP_RESOURCE_BUNDLED_PATTERN = re.compile(
    r"(.+)_group_(\d+)_([0-9a-zA-Z]+)")
PLACEMENT_GROUP_RESOURCE_PATTERN = re.compile(r"(.+)_group_([0-9a-zA-Z]+)")

ResourceBundle = Dict[str, Union[int, float]]

pwd = None
if sys.platform != "win32":
    pass

logger = logging.getLogger(__name__)

# Linux can bind child processes' lifetimes to that of their parents via prctl.
# prctl support is detected dynamically once, and assumed thereafter.
linux_prctl = None

# Windows can bind processes' lifetimes to that of kernel-level "job objects".
# We keep a global job object to tie its lifetime to that of our own process.
win32_job = None
win32_AssignProcessToJobObject = None


def get_user_temp_dir():
    if "CLOUDTIK_TMPDIR" in os.environ:
        return os.environ["CLOUDTIK_TMPDIR"]
    elif sys.platform.startswith("linux") and "TMPDIR" in os.environ:
        return os.environ["TMPDIR"]
    elif sys.platform.startswith("darwin") or sys.platform.startswith("linux"):
        # Ideally we wouldn't need this fallback, but keep it for now for
        # for compatibility
        tempdir = os.path.join(os.sep, "tmp")
    else:
        tempdir = tempfile.gettempdir()
    return tempdir


def get_cloudtik_temp_dir():
    return os.path.join(get_user_temp_dir(), "cloudtik")


def detect_fate_sharing_support_win32():
    global win32_job, win32_AssignProcessToJobObject
    if win32_job is None and sys.platform == "win32":
        import ctypes
        try:
            from ctypes.wintypes import BOOL, DWORD, HANDLE, LPVOID, LPCWSTR
            kernel32 = ctypes.WinDLL("kernel32")
            kernel32.CreateJobObjectW.argtypes = (LPVOID, LPCWSTR)
            kernel32.CreateJobObjectW.restype = HANDLE
            sijo_argtypes = (HANDLE, ctypes.c_int, LPVOID, DWORD)
            kernel32.SetInformationJobObject.argtypes = sijo_argtypes
            kernel32.SetInformationJobObject.restype = BOOL
            kernel32.AssignProcessToJobObject.argtypes = (HANDLE, HANDLE)
            kernel32.AssignProcessToJobObject.restype = BOOL
            kernel32.IsDebuggerPresent.argtypes = ()
            kernel32.IsDebuggerPresent.restype = BOOL
        except (AttributeError, TypeError, ImportError):
            kernel32 = None
        job = kernel32.CreateJobObjectW(None, None) if kernel32 else None
        job = subprocess.Handle(job) if job else job
        if job:
            from ctypes.wintypes import DWORD, LARGE_INTEGER, ULARGE_INTEGER

            class JOBOBJECT_BASIC_LIMIT_INFORMATION(ctypes.Structure):
                _fields_ = [
                    ("PerProcessUserTimeLimit", LARGE_INTEGER),
                    ("PerJobUserTimeLimit", LARGE_INTEGER),
                    ("LimitFlags", DWORD),
                    ("MinimumWorkingSetSize", ctypes.c_size_t),
                    ("MaximumWorkingSetSize", ctypes.c_size_t),
                    ("ActiveProcessLimit", DWORD),
                    ("Affinity", ctypes.c_size_t),
                    ("PriorityClass", DWORD),
                    ("SchedulingClass", DWORD),
                ]

            class IO_COUNTERS(ctypes.Structure):
                _fields_ = [
                    ("ReadOperationCount", ULARGE_INTEGER),
                    ("WriteOperationCount", ULARGE_INTEGER),
                    ("OtherOperationCount", ULARGE_INTEGER),
                    ("ReadTransferCount", ULARGE_INTEGER),
                    ("WriteTransferCount", ULARGE_INTEGER),
                    ("OtherTransferCount", ULARGE_INTEGER),
                ]

            class JOBOBJECT_EXTENDED_LIMIT_INFORMATION(ctypes.Structure):
                _fields_ = [
                    ("BasicLimitInformation",
                     JOBOBJECT_BASIC_LIMIT_INFORMATION),
                    ("IoInfo", IO_COUNTERS),
                    ("ProcessMemoryLimit", ctypes.c_size_t),
                    ("JobMemoryLimit", ctypes.c_size_t),
                    ("PeakProcessMemoryUsed", ctypes.c_size_t),
                    ("PeakJobMemoryUsed", ctypes.c_size_t),
                ]

            debug = kernel32.IsDebuggerPresent()

            # Defined in <WinNT.h>; also available here:
            # https://docs.microsoft.com/en-us/windows/win32/api/jobapi2/nf-jobapi2-setinformationjobobject
            JobObjectExtendedLimitInformation = 9
            JOB_OBJECT_LIMIT_BREAKAWAY_OK = 0x00000800
            JOB_OBJECT_LIMIT_DIE_ON_UNHANDLED_EXCEPTION = 0x00000400
            JOB_OBJECT_LIMIT_KILL_ON_JOB_CLOSE = 0x00002000
            buf = JOBOBJECT_EXTENDED_LIMIT_INFORMATION()
            buf.BasicLimitInformation.LimitFlags = (
                (0 if debug else JOB_OBJECT_LIMIT_KILL_ON_JOB_CLOSE)
                | JOB_OBJECT_LIMIT_DIE_ON_UNHANDLED_EXCEPTION
                | JOB_OBJECT_LIMIT_BREAKAWAY_OK)
            infoclass = JobObjectExtendedLimitInformation
            if not kernel32.SetInformationJobObject(
                    job, infoclass, ctypes.byref(buf), ctypes.sizeof(buf)):
                job = None
        win32_AssignProcessToJobObject = (kernel32.AssignProcessToJobObject
                                          if kernel32 is not None else False)
        win32_job = job if job else False
    return bool(win32_job)


def detect_fate_sharing_support_linux():
    global linux_prctl
    if linux_prctl is None and sys.platform.startswith("linux"):
        try:
            from ctypes import c_int, c_ulong, CDLL
            prctl = CDLL(None).prctl
            prctl.restype = c_int
            prctl.argtypes = [c_int, c_ulong, c_ulong, c_ulong, c_ulong]
        except (AttributeError, TypeError):
            prctl = None
        linux_prctl = prctl if prctl else False
    return bool(linux_prctl)


def detect_fate_sharing_support():
    result = None
    if sys.platform == "win32":
        result = detect_fate_sharing_support_win32()
    elif sys.platform.startswith("linux"):
        result = detect_fate_sharing_support_linux()
    return result


def set_kill_on_parent_death_linux():
    """Ensures this process dies if its parent dies (fate-sharing).

    Linux-only. Must be called in preexec_fn (i.e. by the child).
    """
    if detect_fate_sharing_support_linux():
        import signal
        PR_SET_PDEATHSIG = 1
        if linux_prctl(PR_SET_PDEATHSIG, signal.SIGKILL, 0, 0, 0) != 0:
            import ctypes
            raise OSError(ctypes.get_errno(), "prctl(PR_SET_PDEATHSIG) failed")
    else:
        assert False, "PR_SET_PDEATHSIG used despite being unavailable"


def set_kill_child_on_death_win32(child_proc):
    """Ensures the child process dies if this process dies (fate-sharing).

    Windows-only. Must be called by the parent, after spawning the child.

    Args:
        child_proc: The subprocess.Popen or subprocess.Handle object.
    """

    if isinstance(child_proc, subprocess.Popen):
        child_proc = child_proc._handle
    assert isinstance(child_proc, subprocess.Handle)

    if detect_fate_sharing_support_win32():
        if not win32_AssignProcessToJobObject(win32_job, int(child_proc)):
            import ctypes
            raise OSError(ctypes.get_last_error(),
                          "AssignProcessToJobObject() failed")
    else:
        assert False, "AssignProcessToJobObject used despite being unavailable"


def set_sigterm_handler(sigterm_handler):
    """Registers a handler for SIGTERM in a platform-compatible manner."""
    if sys.platform == "win32":
        # Note that these signal handlers only work for console applications.
        # TODO: implement graceful process termination mechanism
        # SIGINT is Ctrl+C, SIGBREAK is Ctrl+Break.
        signal.signal(signal.SIGBREAK, sigterm_handler)
    else:
        signal.signal(signal.SIGTERM, sigterm_handler)


def try_make_directory_shared(directory_path):
    try:
        os.chmod(directory_path, 0o0777)
    except OSError as e:
        # Silently suppress the PermissionError that is thrown by the chmod.
        # This is done because the user attempting to change the permissions
        # on a directory may not own it. The chmod is attempted whether the
        # directory is new or not to avoid race conditions.
        if e.errno in [errno.EACCES, errno.EPERM]:
            pass
        else:
            raise


def try_to_create_directory(directory_path):
    """Attempt to create a directory that is globally readable/writable.

    Args:
        directory_path: The path of the directory to create.
    """
    directory_path = os.path.expanduser(directory_path)
    os.makedirs(directory_path, exist_ok=True)
    # Change the log directory permissions so others can use it. This is
    # important when multiple people are using the same machine.
    try_make_directory_shared(directory_path)


def try_to_symlink(symlink_path, target_path):
    """Attempt to create a symlink.

    If the symlink path exists and isn't a symlink, the symlink will not be
    created. If a symlink exists in the path, it will be attempted to be
    removed and replaced.

    Args:
        symlink_path: The path at which to create the symlink.
        target_path: The path the symlink should point to.
    """
    symlink_path = os.path.expanduser(symlink_path)
    target_path = os.path.expanduser(target_path)

    if os.path.exists(symlink_path):
        if os.path.islink(symlink_path):
            # Try to remove existing symlink.
            try:
                os.remove(symlink_path)
            except OSError:
                return
        else:
            # There's an existing non-symlink file, don't overwrite it.
            return

    try:
        os.symlink(target_path, symlink_path)
    except OSError:
        return


class Unbuffered(object):
    """There's no "built-in" solution to programatically disabling buffering of
    text files. We expect stdout/err to be text files, so creating an
    unbuffered binary file is unacceptable.

    See
    https://mail.python.org/pipermail/tutor/2003-November/026645.html.
    https://docs.python.org/3/library/functions.html#open

    """

    def __init__(self, stream):
        self.stream = stream

    def write(self, data):
        self.stream.write(data)
        self.stream.flush()

    def writelines(self, datas):
        self.stream.writelines(datas)
        self.stream.flush()

    def __getattr__(self, attr):
        return getattr(self.stream, attr)


def open_log(path, unbuffered=False, **kwargs):
    """
    Opens the log file at `path`, with the provided kwargs being given to
    `open`.
    """
    # Disable buffering, see test_advanced_3.py::test_logging_to_driver
    kwargs.setdefault("buffering", 1)
    kwargs.setdefault("mode", "a")
    kwargs.setdefault("encoding", "utf-8")
    stream = open(path, **kwargs)
    if unbuffered:
        return Unbuffered(stream)
    else:
        return stream


def decode(byte_str, allow_none=False):
    """Make this unicode in Python 3, otherwise leave it as bytes.

    Args:
        byte_str: The byte string to decode.
        allow_none: If true, then we will allow byte_str to be None in which
            case we will return an empty string. TODO(rkn): Remove this flag.
            This is only here to simplify upgrading to flatbuffers 1.10.0.

    Returns:
        A byte string in Python 2 and a unicode string in Python 3.
    """
    if byte_str is None and allow_none:
        return ""

    if not isinstance(byte_str, bytes):
        raise ValueError(f"The argument {byte_str} must be a bytes object.")
    if sys.version_info >= (3, 0):
        return byte_str.decode("ascii")
    else:
        return byte_str


def ensure_str(s, encoding="utf-8", errors="strict"):
    """Coerce *s* to `str`.

      - `str` -> `str`
      - `bytes` -> decoded to `str`
    """
    if isinstance(s, str):
        return s
    else:
        assert isinstance(s, bytes)
        return s.decode(encoding, errors)


def binary_to_hex(identifier):
    hex_identifier = binascii.hexlify(identifier)
    if sys.version_info >= (3, 0):
        hex_identifier = hex_identifier.decode()
    return hex_identifier


def hex_to_binary(hex_identifier):
    return binascii.unhexlify(hex_identifier)


def _random_string():
    id_hash = hashlib.shake_128()
    id_hash.update(uuid.uuid4().bytes)
    id_bytes = id_hash.digest(constants.ID_SIZE)
    assert len(id_bytes) == constants.ID_SIZE
    return id_bytes


def format_error_message(exception_message, task_exception=False):
    """Improve the formatting of an exception thrown by a remote function.

    This method takes a traceback from an exception and makes it nicer by
    removing a few uninformative lines and adding some space to indent the
    remaining lines nicely.

    Args:
        exception_message (str): A message generated by traceback.format_exc().

    Returns:
        A string of the formatted exception message.
    """
    lines = exception_message.split("\n")
    if task_exception:
        # For errors that occur inside of tasks, remove lines 1 and 2 which are
        # always the same, they just contain information about the worker code.
        lines = lines[0:1] + lines[3:]
        pass
    return "\n".join(lines)


def publish_error(error_type,
                            message,
                            redis_client=None):
    """Push an error message to Redis.

    Args:
        error_type (str): The type of the error.
        message (str): The message that will be printed in the background
            on the driver.
        redis_client: The redis client to use.
    """
    # TODO (haifeng) : improve to the right format, current we simply use the string
    if redis_client:
        message = (f"ERROR: {time.time()}: {error_type}: \n"
                   f"{message}")
        redis_client.publish("ERROR_INFO",
                             message)
    else:
        raise ValueError(
            "redis_client needs to be specified!")


def get_system_memory():
    """Return the total amount of system memory in bytes.

    Returns:
        The total amount of system memory in bytes.
    """
    # Try to accurately figure out the memory limit if we are in a docker
    # container. Note that this file is not specific to Docker and its value is
    # often much larger than the actual amount of memory.
    docker_limit = None
    memory_limit_filename = "/sys/fs/cgroup/memory/memory.limit_in_bytes"
    if os.path.exists(memory_limit_filename):
        with open(memory_limit_filename, "r") as f:
            docker_limit = int(f.read())

    # Use psutil if it is available.
    psutil_memory_in_bytes = psutil.virtual_memory().total

    if docker_limit is not None:
        # We take the min because the cgroup limit is very large if we aren't
        # in Docker.
        return min(docker_limit, psutil_memory_in_bytes)

    return psutil_memory_in_bytes


def get_used_memory():
    """Return the currently used system memory in bytes

    Returns:
        The total amount of used memory
    """
    # Try to accurately figure out the memory usage if we are in a docker
    # container.
    docker_usage = None
    memory_usage_filename = "/sys/fs/cgroup/memory/memory.usage_in_bytes"
    if os.path.exists(memory_usage_filename):
        with open(memory_usage_filename, "r") as f:
            docker_usage = int(f.read())

    # Use psutil if it is available.
    psutil_memory_in_bytes = psutil.virtual_memory().used

    if docker_usage is not None:
        # We take the min because the cgroup limit is very large if we aren't
        # in Docker.
        return min(docker_usage, psutil_memory_in_bytes)

    return psutil_memory_in_bytes


def estimate_available_memory():
    """Return the currently available amount of system memory in bytes.

    Returns:
        The total amount of available memory in bytes. Based on the used
        and total memory.

    """
    return get_system_memory() - get_used_memory()


def get_shared_memory_bytes():
    """Get the size of the shared memory file system.

    Returns:
        The size of the shared memory file system in bytes.
    """
    # Make sure this is only called on Linux.
    assert sys.platform == "linux" or sys.platform == "linux2"

    shm_fd = os.open("/dev/shm", os.O_RDONLY)
    try:
        shm_fs_stats = os.fstatvfs(shm_fd)
        # The value shm_fs_stats.f_bsize is the block size and the
        # value shm_fs_stats.f_bavail is the number of available
        # blocks.
        shm_avail = shm_fs_stats.f_bsize * shm_fs_stats.f_bavail
    finally:
        os.close(shm_fd)

    return shm_avail


def _get_docker_cpus(
        cpu_quota_file_name="/sys/fs/cgroup/cpu/cpu.cfs_quota_us",
        cpu_period_file_name="/sys/fs/cgroup/cpu/cpu.cfs_period_us",
        cpuset_file_name="/sys/fs/cgroup/cpuset/cpuset.cpus"
) -> Optional[float]:
    # TODO: Don't implement this logic oursleves.
    # Docker has 2 underyling ways of implementing CPU limits:
    # https://docs.docker.com/config/containers/resource_constraints/#configure-the-default-cfs-scheduler
    # 1. --cpuset-cpus 2. --cpus or --cpu-quota/--cpu-period (--cpu-shares is a
    # soft limit so we don't worry about it). For our purposes, if we use
    # docker, the number of vCPUs on a machine is whichever is set (ties broken
    # by smaller value).

    cpu_quota = None
    # See: https://bugs.openjdk.java.net/browse/JDK-8146115
    if os.path.exists(cpu_quota_file_name) and os.path.exists(
            cpu_quota_file_name):
        try:
            with open(cpu_quota_file_name, "r") as quota_file, open(
                    cpu_period_file_name, "r") as period_file:
                cpu_quota = float(quota_file.read()) / float(
                    period_file.read())
        except Exception as e:
            logger.exception("Unexpected error calculating docker cpu quota.",
                             e)
    if (cpu_quota is not None) and (cpu_quota < 0):
        cpu_quota = None

    cpuset_num = None
    if os.path.exists(cpuset_file_name):
        try:
            with open(cpuset_file_name) as cpuset_file:
                ranges_as_string = cpuset_file.read()
                ranges = ranges_as_string.split(",")
                cpu_ids = []
                for num_or_range in ranges:
                    if "-" in num_or_range:
                        start, end = num_or_range.split("-")
                        cpu_ids.extend(list(range(int(start), int(end) + 1)))
                    else:
                        cpu_ids.append(int(num_or_range))
                cpuset_num = len(cpu_ids)
        except Exception as e:
            logger.exception("Unexpected error calculating docker cpuset ids.",
                             e)

    if cpu_quota and cpuset_num:
        return min(cpu_quota, cpuset_num)
    else:
        return cpu_quota or cpuset_num


def get_k8s_cpus(cpu_share_file_name="/sys/fs/cgroup/cpu/cpu.shares") -> float:
    """Get number of CPUs available for use by this container, in terms of
    cgroup cpu shares.

    This is the number of CPUs K8s has assigned to the container based
    on pod spec requests and limits.

    Note: using cpu_quota as in _get_docker_cpus() works
    only if the user set CPU limit in their pod spec (in addition to CPU
    request). Otherwise, the quota is unset.
    """
    try:
        cpu_shares = int(open(cpu_share_file_name).read())
        container_num_cpus = cpu_shares / 1024
        return container_num_cpus
    except Exception as e:
        logger.exception("Error computing CPU limit of Kubernetes pod.", e)
        return 1.0


def get_num_cpus() -> int:
    if "KUBERNETES_SERVICE_HOST" in os.environ:
        # If in a K8S pod, use cgroup cpu shares and round up.
        return int(math.ceil(get_k8s_cpus()))
    cpu_count = multiprocessing.cpu_count()
    if os.environ.get("CLOUDTIK_USE_MULTIPROCESSING_CPU_COUNT"):
        logger.info(
            "Detected CLOUDTIK_USE_MULTIPROCESSING_CPU_COUNT=1: Using "
            "multiprocessing.cpu_count() to detect the number of CPUs. "
            "This may be inconsistent when used inside docker. "
            "To correctly detect CPUs, unset the env var: "
            "`CLOUDTIK_USE_MULTIPROCESSING_CPU_COUNT`.")
        return cpu_count
    try:
        # Not easy to get cpu count in docker, see:
        # https://bugs.python.org/issue36054
        docker_count = _get_docker_cpus()
        if docker_count is not None and docker_count != cpu_count:
            # TODO: We should probably add support for fractional cpus.
            if int(docker_count) != float(docker_count):
                logger.warning(
                    f"We currently does not support initializing "
                    f"with fractional cpus. Your num_cpus will be "
                    f"truncated from {docker_count} to "
                    f"{int(docker_count)}.")
            docker_count = int(docker_count)
            cpu_count = docker_count

    except Exception:
        # `nproc` and cgroup are linux-only. If docker only works on linux
        # (will run in a linux VM on other platforms), so this is fine.
        pass

    return cpu_count


def get_cuda_visible_devices():
    """Get the device IDs in the CUDA_VISIBLE_DEVICES environment variable.

    Returns:
        devices (List[str]): If CUDA_VISIBLE_DEVICES is set, returns a
            list of strings representing the IDs of the visible GPUs.
            If it is not set or is set to NoDevFiles, returns empty list.
    """
    gpu_ids_str = os.environ.get("CUDA_VISIBLE_DEVICES", None)

    if gpu_ids_str is None:
        return None

    if gpu_ids_str == "":
        return []

    if gpu_ids_str == "NoDevFiles":
        return []

    # GPU identifiers are given as strings representing integers or UUIDs.
    return list(gpu_ids_str.split(","))


class ConcurrentCounter:
    def __init__(self):
        self._lock = threading.RLock()
        self._counter = collections.defaultdict(int)

    def inc(self, key, count):
        with self._lock:
            self._counter[key] += count
            return self.value

    def dec(self, key, count):
        with self._lock:
            self._counter[key] -= count
            assert self._counter[key] >= 0, "counter cannot go negative"
            return self.value

    def breakdown(self):
        with self._lock:
            return dict(self._counter)

    @property
    def value(self):
        with self._lock:
            return sum(self._counter.values())


def validate_config(config: Dict[str, Any]) -> None:
    """Required Dicts indicate that no extra fields can be introduced."""
    if not isinstance(config, dict):
        raise ValueError("Config {} is not a dictionary".format(config))

    with open(CLOUDTIK_CONFIG_SCHEMA_PATH) as f:
        schema = json.load(f)

    try:
        import jsonschema
    except (ModuleNotFoundError, ImportError) as e:
        # Don't log a warning message here. Logging be handled by upstream.
        raise e from None

    try:
        jsonschema.validate(config, schema)
    except jsonschema.ValidationError as e:
        # The validate method show very long message of the schema
        # and the instance data, we need show this only at verbose mode
        if cli_logger.verbosity > 0:
            raise e from None
        else:
            # For none verbose mode, show short message
            raise RuntimeError("JSON schema validation error: {}.".format(e.message)) from None

    # Detect out of date defaults. This happens when the cluster scaler that filled
    # out the default values is older than the version of the cluster scaler that
    # is running on the cluster.
    if "cluster_synced_files" not in config:
        raise RuntimeError(
            "Missing 'cluster_synced_files' field in the cluster "
            "configuration. ")

    if "available_node_types" in config:
        if "head_node_type" not in config:
            raise ValueError(
                "You must specify `head_node_type` if `available_node_types "
                "is set.")
        if config["head_node_type"] not in config["available_node_types"]:
            raise ValueError(
                "`head_node_type` must be one of `available_node_types`.")

        sum_min_workers = sum(
            config["available_node_types"][node_type].get("min_workers", 0)
            for node_type in config["available_node_types"])
        if sum_min_workers > config["max_workers"]:
            raise ValueError(
                "The specified global `max_workers` is smaller than the "
                "sum of `min_workers` of all the available node types.")

    provider = _get_node_provider(config["provider"], config["cluster_name"])
    provider.validate_config(config["provider"])

    # add runtime config validate and testing
    runtime_validate_config(config.get("runtime"), config, provider)


def verify_config(config: Dict[str, Any]):
    """Verify the configurations. Usually verify may mean to involve slow process"""
    provider = _get_node_provider(config["provider"], config["cluster_name"])

    # add runtime config validate and testing
    runtime_verify_config(config.get("runtime"), config, provider)


def prepare_config(config: Dict[str, Any]) -> Dict[str, Any]:
    """
    The returned config has the following properties:
    - Uses the multi-node-type cluster scaler configuration.
    - Merged with the appropriate defaults.yaml
    - Has a valid Docker configuration if provided.
    - Has max_worker set for each node type.
    """
    provider_cls = _get_node_provider_cls(config["provider"])
    config = provider_cls.prepare_config(config)

    with_defaults = fillout_defaults(config)
    merge_commands(with_defaults)
    validate_docker_config(with_defaults)
    fill_node_type_min_max_workers(with_defaults)
    return with_defaults


def prepare_workspace_config(config: Dict[str, Any]) -> Dict[str, Any]:
    with_defaults = fillout_workspace_defaults(config)
    return with_defaults


def fillout_workspace_defaults(config: Dict[str, Any]) -> Dict[str, Any]:
    # Merge the config with user inheritance hierarchy and system defaults hierarchy
    merged_config = merge_config_hierarchy(
        config["provider"], config, False, "workspace-defaults")
    return merged_config


def _get_user_template_file(template_name: str):
    if constants.CLOUDTIK_USER_TEMPLATES in os.environ:
        user_template_dir = os.environ[constants.CLOUDTIK_USER_TEMPLATES]
        if user_template_dir:
            template_file = os.path.join(user_template_dir, template_name)
            if os.path.exists(template_file):
                return template_file

    return None


def _get_template_config(template_name: str, system: bool = False) -> Dict[str, Any]:
    """Load the template config"""
    import cloudtik as cloudtik_home

    # Append .yaml extension if the name doesn't include
    if not template_name.endswith(".yaml"):
        template_name += ".yaml"

    if system:
        # System templates
        template_file = os.path.join(
            os.path.dirname(cloudtik_home.__file__), "providers", template_name)
    else:
        # Check user templates
        template_file = _get_user_template_file(template_name)
        if not template_file:
            # Check built templates
            template_file = os.path.join(
                os.path.dirname(cloudtik_home.__file__), "templates", template_name)

    with open(template_file) as f:
        template_config = yaml.safe_load(f)

    return template_config


def merge_config(config: Dict[str, Any], updates: Dict[str, Any]) -> Dict[str, Any]:
    return update_nested_dict(config, updates)


def get_merged_base_config(provider, base_config_name: str,
                           system: bool = False, object_name: str = None) -> Dict[str, Any]:
    template_config = _get_template_config(base_config_name, system=system)

    # if provider config exists, verify the provider.type are the same
    template_provider_type = template_config.get("provider", {}).get("type", None)
    if template_provider_type and template_provider_type != provider["type"]:
        raise RuntimeError("Template provider type ({}) doesn't match ({})!".format(
            template_provider_type, provider["type"]))

    merged_config = merge_config_hierarchy(provider, template_config,
                                           system=system, object_name=object_name)
    return merged_config


def get_merged_default_config(provider, object_name: str = None) -> Dict[str, Any]:
    if object_name is None:
        config_object = _get_default_config(provider)
    else:
        config_object = _get_provider_config_object(provider, object_name)
    return merge_config_hierarchy(provider, config_object, system=True, object_name=object_name)


def merge_config_hierarchy(provider, config: Dict[str, Any],
                           system: bool = False, object_name: str = None) -> Dict[str, Any]:
    base_config_name = config.get("from", None)
    if base_config_name:
        # base config is provided, we need to merge with base configuration
        merged_base_config = get_merged_base_config(provider, base_config_name,
                                                    system, object_name)
        merged_config = merge_config(merged_base_config, config)
    elif system:
        merged_config = config
    else:
        # no base, use the system defaults for specific provider as base
        merged_defaults = get_merged_default_config(provider, object_name)
        merged_defaults = merge_config(merged_defaults, config)
        merged_config = copy.deepcopy(merged_defaults)

    return merged_config


def fillout_defaults(config: Dict[str, Any]) -> Dict[str, Any]:
    # Merge the config with user inheritance hierarchy and system defaults hierarchy
    merged_config = merge_config_hierarchy(config["provider"], config)

    # Fill auth field to avoid key errors.
    # This field is accessed when calling NodeUpdater but is not relevant to
    # certain node providers and is thus left out of some cluster launching
    # configs.
    merged_config["auth"] = merged_config.get("auth", {})

    # Take care of this here, in case a config does not specify any of head,
    # workers, node types, but does specify min workers:
    merged_config.pop("min_workers", None)

    return merged_config


def prepare_internal_commands(config, built_in_commands):
    setup_commands = built_in_commands.get("setup_commands", [])
    cloudtik_setup_command = get_cloudtik_setup_command(config)
    setup_commands += [cloudtik_setup_command]
    built_in_commands["setup_commands"] = setup_commands


def merge_command_key(config, from_config, command_key):
    commands = from_config.get(command_key, [])
    commands += config.get(command_key, [])
    config[command_key] = commands


def merge_built_in_commands(config):
    # Load the built-in commands and merge with defaults
    built_in_commands = merge_config_hierarchy(config["provider"], {},
                                               False, "built-in-commands")
    # Populate some internal command which is generated on the fly
    prepare_internal_commands(config, built_in_commands)

    command_keys = ["initialization_commands",
                    "setup_commands",
                    "head_setup_commands",
                    "worker_setup_commands",
                    "bootstrap_commands"
                    "start_commands"
                    "head_start_commands",
                    "worker_start_commands",
                    "stop_commands"
                    "head_stop_commands",
                    "worker_stop_commands"]

    for command_key in command_keys:
        merge_command_key(config, built_in_commands, command_key)

    merge_docker_initialization_commands(config, built_in_commands)


def merge_docker_initialization_commands(config, built_in_commands):
    # Merge docker initialization commands
    command_key = "initialization_commands"
    if "docker" not in config:
        config["docker"] = {}

    commands = built_in_commands.get("docker", {}).get(command_key, [])
    commands += config.get("docker", {}).get(command_key, [])
    config["docker"][command_key] = commands


def merge_commands(config):
    merge_built_in_commands(config)

    # Combine commands
    combine_initialization_commands(config)
    combine_setup_commands(config)
    combine_start_commands(config)
    combine_stop_commands(config)
    return config


def combine_initialization_commands(config):
    # Check if docker enabled
    initialization_commands = config["initialization_commands"]
    if is_docker_enabled(config):
        docker_initialization_commands = config.get("docker", {}).get("initialization_commands")
        if docker_initialization_commands:
            initialization_commands += docker_initialization_commands

    config["initialization_commands"] = initialization_commands
    return config


def get_default_cloudtik_wheel_url() -> str:
    wheel_url = CLOUDTIK_WHEELS
    wheel_url += "/cloudtik-"
    wheel_url += cloudtik.__version__

    if CLOUDTIK_CLUSTER_PYTHON_VERSION == "3.8":
        wheel_url += "-cp38-cp38"
    elif CLOUDTIK_CLUSTER_PYTHON_VERSION == "3.9":
        wheel_url += "-cp39-cp39"
    else:
        # Default python 3.7
        wheel_url += "-cp37-cp37m"

    wheel_url += "-manylinux2014_x86_64.whl"
    return wheel_url


def get_cloudtik_setup_command(config) -> str:
    provider_type = config["provider"]["type"]
    setup_command = "which cloudtik || pip -qq install -U \"cloudtik["
    setup_command += provider_type
    setup_command += "] @ "
    setup_command += config.get("cloudtik_wheel_url", get_default_cloudtik_wheel_url())
    setup_command += "\""
    return setup_command


def combine_setup_commands(config):
    setup_commands = config["setup_commands"]
    bootstrap_commands = config["bootstrap_commands"]

    config["head_setup_commands"] = (
            setup_commands + config["head_setup_commands"] + bootstrap_commands)
    config["worker_setup_commands"] = (
            setup_commands + config["worker_setup_commands"] + bootstrap_commands)

    return config


def combine_start_commands(config):
    start_commands = config["start_commands"]
    config["head_start_commands"] = (start_commands + config["head_start_commands"])
    config["worker_start_commands"] = (start_commands + config["worker_start_commands"])
    return config


def combine_stop_commands(config):
    stop_commands = config["stop_commands"]
    config["head_stop_commands"] = (stop_commands + config["head_stop_commands"])
    config["worker_stop_commands"] = (stop_commands + config["worker_stop_commands"])
    return config


def fill_default_max_workers(config):
    if "max_workers" not in config:
        logger.debug("Global max workers not set. "
                     "Will set to the sum of min workers or {} which is larger.", CLOUDTIK_DEFAULT_MAX_WORKERS)
        sum_min_workers = 0
        node_types = config["available_node_types"]
        for node_type_name in node_types:
            node_type_data = node_types[node_type_name]
            sum_min_workers += node_type_data.get("min_workers", 0)
        config["max_workers"] = max(sum_min_workers, CLOUDTIK_DEFAULT_MAX_WORKERS)


def fill_node_type_min_max_workers(config):
    """Sets default per-node max workers to global max_workers.
    This equivalent to setting the default per-node max workers to infinity,
    with the only upper constraint coming from the global max_workers.
    Sets default per-node min workers to zero.
    Also sets default max_workers for the head node to zero.
    """
    fill_default_max_workers(config)

    node_types = config["available_node_types"]
    for node_type_name in node_types:
        node_type_data = node_types[node_type_name]

        node_type_data.setdefault("min_workers", 0)
        if "max_workers" not in node_type_data:
            if node_type_name == config["head_node_type"]:
                logger.debug("setting max workers for head node type to 0")
                node_type_data.setdefault("max_workers", 0)
            else:
                global_max_workers = config["max_workers"]
                logger.debug(f"setting max workers for {node_type_name} to "
                            f"{global_max_workers}")
                node_type_data.setdefault("max_workers", global_max_workers)


def with_head_node_ip(cmds, head_ip=None):
    if head_ip is None:
        head_ip = services.get_node_ip_address()
    out = []
    for cmd in cmds:
        out.append("export CLOUDTIK_HEAD_IP={}; {}".format(head_ip, cmd))
    return out


def hash_launch_conf(node_conf, auth):
    hasher = hashlib.sha1()
    # For hashing, we replace the path to the key with the
    # key itself. This is to make sure the hashes are the
    # same even if keys live at different locations on different
    # machines.
    full_auth = auth.copy()
    for key_type in ["ssh_private_key", "ssh_public_key"]:
        if key_type in auth:
            with open(os.path.expanduser(auth[key_type])) as key:
                full_auth[key_type] = key.read()
    hasher.update(
        json.dumps([node_conf, full_auth], sort_keys=True).encode("utf-8"))
    return hasher.hexdigest()


# Cache the file hashes to avoid rescanning it each time. Also, this avoids
# inadvertently restarting workers if the file mount content is mutated on the
# head node.
_hash_cache = {}


def hash_runtime_conf(file_mounts,
                      cluster_synced_files,
                      extra_objs,
                      generate_file_mounts_contents_hash=False):
    """Returns two hashes, a runtime hash and file_mounts_content hash.

    The runtime hash is used to determine if the configuration or file_mounts
    contents have changed. It is used at launch time (cloudtik up) to determine if
    a restart is needed.

    The file_mounts_content hash is used to determine if the file_mounts or
    cluster_synced_files contents have changed. It is used at monitor time to
    determine if additional file syncing is needed.
    """
    runtime_hasher = hashlib.sha1()
    contents_hasher = hashlib.sha1()

    def add_content_hashes(path, allow_non_existing_paths: bool = False):
        def add_hash_of_file(fpath):
            with open(fpath, "rb") as f:
                for chunk in iter(lambda: f.read(2**20), b""):
                    contents_hasher.update(chunk)

        path = os.path.expanduser(path)
        if allow_non_existing_paths and not os.path.exists(path):
            return
        if os.path.isdir(path):
            dirs = []
            for dirpath, _, filenames in os.walk(path):
                dirs.append((dirpath, sorted(filenames)))
            for dirpath, filenames in sorted(dirs):
                contents_hasher.update(dirpath.encode("utf-8"))
                for name in filenames:
                    contents_hasher.update(name.encode("utf-8"))
                    fpath = os.path.join(dirpath, name)
                    add_hash_of_file(fpath)
        else:
            add_hash_of_file(path)

    conf_str = (json.dumps(file_mounts, sort_keys=True).encode("utf-8") +
                json.dumps(extra_objs, sort_keys=True).encode("utf-8"))

    # Only generate a contents hash if generate_contents_hash is true or
    # if we need to generate the runtime_hash
    if conf_str not in _hash_cache or generate_file_mounts_contents_hash:
        for local_path in sorted(file_mounts.values()):
            add_content_hashes(local_path)
        head_node_contents_hash = contents_hasher.hexdigest()

        # Generate a new runtime_hash if its not cached
        # The runtime hash does not depend on the cluster_synced_files hash
        # because we do not want to restart nodes only if cluster_synced_files
        # contents have changed.
        if conf_str not in _hash_cache:
            runtime_hasher.update(conf_str)
            runtime_hasher.update(head_node_contents_hash.encode("utf-8"))
            _hash_cache[conf_str] = runtime_hasher.hexdigest()

        # Add cluster_synced_files to the file_mounts_content hash
        if cluster_synced_files is not None:
            for local_path in sorted(cluster_synced_files):
                # For cluster_synced_files, we let the path be non-existant
                # because its possible that the source directory gets set up
                # anytime over the life of the head node.
                add_content_hashes(local_path, allow_non_existing_paths=True)

        file_mounts_contents_hash = contents_hasher.hexdigest()

    else:
        file_mounts_contents_hash = None

    return (_hash_cache[conf_str], file_mounts_contents_hash)


def add_prefix(info_string, prefix):
    """Prefixes each line of info_string, except the first, by prefix."""
    lines = info_string.split("\n")
    prefixed_lines = [lines[0]]
    for line in lines[1:]:
        prefixed_line = ":".join([prefix, line])
        prefixed_lines.append(prefixed_line)
    prefixed_info_string = "\n".join(prefixed_lines)
    return prefixed_info_string


def format_pg(pg):
    strategy = pg["strategy"]
    bundles = pg["bundles"]
    shape_strs = []
    for bundle, count in bundles:
        shape_strs.append(f"{bundle} * {count}")
    bundles_str = ", ".join(shape_strs)
    return f"{bundles_str} ({strategy})"


def parse_placement_group_resource_str(
        placement_group_resource_str: str) -> Tuple[str, Optional[str]]:
    """Parse placement group resource in the form of following 3 cases:
    {resource_name}_group_{bundle_id}_{group_name};
    -> This case is ignored as it is duplicated to the case below.
    {resource_name}_group_{group_name};
    {resource_name}

    Returns:
        Tuple of (resource_name, placement_group_name, is_countable_resource).
        placement_group_name could be None if its not a placement group
        resource. is_countable_resource is True if the resource
        doesn't contain bundle index. We shouldn't count resources
        with bundle index because it will
        have duplicated resource information as
        wildcard resources (resource name without bundle index).
    """
    result = PLACEMENT_GROUP_RESOURCE_BUNDLED_PATTERN.match(
        placement_group_resource_str)
    if result:
        return (result.group(1), result.group(3), False)
    result = PLACEMENT_GROUP_RESOURCE_PATTERN.match(
        placement_group_resource_str)
    if result:
        return (result.group(1), result.group(2), True)
    return (placement_group_resource_str, None, True)


def get_usage_report(cluster_metrics_summary: ClusterMetricsSummary) -> str:
    # first collect resources used in placement groups
    placement_group_resource_usage = {}
    placement_group_resource_total = collections.defaultdict(float)
    for resource, (used, total) in cluster_metrics_summary.usage.items():
        (pg_resource_name, pg_name,
         is_countable) = parse_placement_group_resource_str(resource)
        if pg_name:
            if pg_resource_name not in placement_group_resource_usage:
                placement_group_resource_usage[pg_resource_name] = 0
            if is_countable:
                placement_group_resource_usage[pg_resource_name] += used
                placement_group_resource_total[pg_resource_name] += total
            continue

    usage_lines = []
    for resource, (used, total) in sorted(cluster_metrics_summary.usage.items()):
        if "node:" in resource:
            continue  # Skip the auto-added per-node "node:<ip>" resource.

        (_, pg_name, _) = parse_placement_group_resource_str(resource)
        if pg_name:
            continue  # Skip resource used by placement groups

        pg_used = 0
        pg_total = 0
        used_in_pg = resource in placement_group_resource_usage
        if used_in_pg:
            pg_used = placement_group_resource_usage[resource]
            pg_total = placement_group_resource_total[resource]
            # Used includes pg_total because when pgs are created
            # it allocates resources.
            # To get the real resource usage, we should subtract the pg
            # reserved resources from the usage and add pg used instead.
            used = used - pg_total + pg_used

        if resource in ["memory"]:
            to_GiB = 1 / 2**30
            line = (f" {(used * to_GiB):.2f}/"
                    f"{(total * to_GiB):.3f} GiB {resource}")
            if used_in_pg:
                line = line + (f" ({(pg_used * to_GiB):.2f} used of "
                               f"{(pg_total * to_GiB):.2f} GiB " +
                               "reserved in placement groups)")
            usage_lines.append(line)
        else:
            line = f" {used}/{total} {resource}"
            if used_in_pg:
                line += (f" ({pg_used} used of "
                         f"{pg_total} reserved in placement groups)")
            usage_lines.append(line)
    usage_report = "\n".join(usage_lines)
    return usage_report


def format_resource_demand_summary(
        resource_demand: List[Tuple[ResourceBundle, int]]) -> List[str]:
    def filter_placement_group_from_bundle(bundle: ResourceBundle):
        """filter placement group from bundle resource name. returns
        filtered bundle and a bool indicate if the bundle is using
        placement group.

        Example: {"CPU_group_groupid": 1} returns {"CPU": 1}, True
                 {"memory": 1} return {"memory": 1}, False
        """
        using_placement_group = False
        result_bundle = dict()
        for pg_resource_str, resource_count in bundle.items():
            (resource_name, pg_name,
             _) = parse_placement_group_resource_str(pg_resource_str)
            result_bundle[resource_name] = resource_count
            if pg_name:
                using_placement_group = True
        return (result_bundle, using_placement_group)

    bundle_demand = collections.defaultdict(int)
    pg_bundle_demand = collections.defaultdict(int)

    for bundle, count in resource_demand:
        (pg_filtered_bundle,
         using_placement_group) = filter_placement_group_from_bundle(bundle)

        # bundle is a special keyword for placement group ready tasks
        # do not report the demand for this.
        if "bundle" in pg_filtered_bundle.keys():
            continue

        bundle_demand[tuple(sorted(pg_filtered_bundle.items()))] += count
        if using_placement_group:
            pg_bundle_demand[tuple(sorted(
                pg_filtered_bundle.items()))] += count

    demand_lines = []
    for bundle, count in bundle_demand.items():
        line = f" {dict(bundle)}: {count}+ pending tasks/actors"
        if bundle in pg_bundle_demand:
            line += f" ({pg_bundle_demand[bundle]}+ using placement groups)"
        demand_lines.append(line)
    return demand_lines


def get_demand_report(lm_summary: ClusterMetricsSummary):
    demand_lines = []
    if lm_summary.resource_demand:
        demand_lines.extend(
            format_resource_demand_summary(lm_summary.resource_demand))
    for bundle, count in lm_summary.request_demand:
        line = f" {bundle}: {count}+ from request_resources()"
        demand_lines.append(line)
    if len(demand_lines) > 0:
        demand_report = "\n".join(demand_lines)
    else:
        demand_report = " (no resource demands)"
    return demand_report


def decode_cluster_scaling_time(status):
    status = status.decode("utf-8")
    as_dict = json.loads(status)
    report_time = float(as_dict["time"])
    return report_time


def format_info_string(lm_summary, scaler_summary, time=None):
    if time is None:
        time = datetime.now()
    header = "=" * 8 + f" Cluster Scaler status: {time} " + "=" * 8
    separator = "-" * len(header)
    available_node_report_lines = []
    for node_type, count in scaler_summary.active_nodes.items():
        line = f" {count} {node_type}"
        available_node_report_lines.append(line)
    available_node_report = "\n".join(available_node_report_lines)

    pending_lines = []
    for node_type, count in scaler_summary.pending_launches.items():
        line = f" {node_type}, {count} launching"
        pending_lines.append(line)
    for ip, node_type, status in scaler_summary.pending_nodes:
        line = f" {ip}: {node_type}, {status.lower()}"
        pending_lines.append(line)
    if pending_lines:
        pending_report = "\n".join(pending_lines)
    else:
        pending_report = " (no pending nodes)"

    failure_lines = []
    for ip, node_type in scaler_summary.failed_nodes:
        line = f" {ip}: {node_type}"
        failure_lines.append(line)
    failure_lines = failure_lines[:
                                  -constants.CLOUDTIK_MAX_FAILURES_DISPLAYED:
                                  -1]
    failure_report = "Recent failures:\n"
    if failure_lines:
        failure_report += "\n".join(failure_lines)
    else:
        failure_report += " (no failures)"

    # TODO: temporarily remove usage and deman report. To restore in the future
    #usage_report = get_usage_report(lm_summary)
    #demand_report = get_demand_report(lm_summary)

    #Resources
    #{separator}
    #Usage:
    #{usage_report}

    #Demands:
    #{demand_report}

    formatted_output = f"""{header}
Node status
{separator}
Healthy:
{available_node_report}
Pending:
{pending_report}
{failure_report}"""
    return formatted_output


def format_readonly_node_type(node_id: str):
    """The anonymous node type for readonly node provider nodes."""
    return "node_{}".format(node_id)


def format_no_node_type_string(node_type: dict):
    placement_group_resource_usage = {}
    regular_resource_usage = collections.defaultdict(float)
    for resource, total in node_type.items():
        (pg_resource_name, pg_name,
         is_countable) = parse_placement_group_resource_str(resource)
        if pg_name:
            if not is_countable:
                continue
            if pg_resource_name not in placement_group_resource_usage:
                placement_group_resource_usage[pg_resource_name] = 0
            placement_group_resource_usage[pg_resource_name] += total
        else:
            regular_resource_usage[resource] += total

    output_lines = [""]
    for resource, total in regular_resource_usage.items():
        output_line = f"{resource}: {total}"
        if resource in placement_group_resource_usage:
            pg_resource = placement_group_resource_usage[resource]
            output_line += f" ({pg_resource} reserved in placement groups)"
        output_lines.append(output_line)

    return "\n  ".join(output_lines)


def validate_workspace_config(config: Dict[str, Any]) -> None:
    """Required Dicts indicate that no extra fields can be introduced."""
    if not isinstance(config, dict):
        raise ValueError("Config {} is not a dictionary".format(config))

    with open(CLOUDTIK_WORKSPACE_SCHEMA_PATH) as f:
        schema = json.load(f)

    try:
        import jsonschema
    except (ModuleNotFoundError, ImportError) as e:
        # Don't log a warning message here. Logging be handled by upstream.
        raise e from None

    try:
        jsonschema.validate(config, schema)
    except jsonschema.ValidationError as e:
        # The validate method show very long message of the schema
        # and the instance data, we need show this only at verbose mode
        if cli_logger.verbosity > 0:
            raise e from None
        else:
            # For none verbose mode, show short message
            raise RuntimeError("JSON schema validation error: {}.".format(e.message)) from None

    provider = _get_workspace_provider(config["provider"], config["workspace_name"])
    provider.validate_config(config["provider"])


def check_cidr_conflict(cidr_block, cidr_blocks):
    existed_nets = [ipaddr.IPNetwork(cidr_block) for cidr_block in cidr_blocks]
    net = ipaddr.IPNetwork(cidr_block)

    for existed_net in existed_nets:
        if net.overlaps(existed_net):
            return False

    return True


def get_free_port():
    """ Get free port"""
    with closing(socket.socket(socket.AF_INET, socket.SOCK_STREAM)) as s:
        test_port = constants.DEFAULT_PROXY_PORT
        while True:
            result = s.connect_ex(('127.0.0.1', test_port))
            if result != 0:
                return test_port
            else:
                test_port += 1


def kill_process_by_pid(pid):
    try:
        os.kill(pid, signal.SIGKILL)
        logger.debug("The process with PID {} has been killed.".format(pid))
    except OSError as e:
        logger.info("There is no process with PID {}".format(pid))


def check_process_exists(pid):
    return psutil.pid_exists(int(pid))


def get_proxy_info_file(cluster_name: str):
    proxy_info_file = os.path.join(tempfile.gettempdir(),
                                   "cloudtik-proxy-{}".format(cluster_name))
    return proxy_info_file


def _get_proxy_process_info(proxy_info_file: str):
    if os.path.exists(proxy_info_file):
        process_info = json.loads(open(proxy_info_file).read())
        if process_info.get("proxy") and process_info["proxy"].get("pid"):
            proxy_info = process_info["proxy"]
            return proxy_info["pid"], proxy_info.get("bind_address"), proxy_info["port"]
    return None, None, None


def get_safe_proxy_process_info(proxy_info_file: str):
    pid, bind_address, port = _get_proxy_process_info(proxy_info_file)
    if pid is None:
        return None, None, None

    if not check_process_exists(pid):
        return None, None, None

    return pid, bind_address, port


def get_proxy_bind_address_to_show(bind_address: str):
    if bind_address is None or bind_address == "":
        bind_address_to_show = "127.0.0.1"
    elif bind_address == "*" or bind_address == "0.0.0.0":
        bind_address_to_show = "this-node-ip"
    else:
        bind_address_to_show = bind_address
    return bind_address_to_show


def is_use_internal_ip(config: Dict[str, Any]) -> bool:
    return config.get("provider", {}).get("use_internal_ips", False)


def get_node_cluster_ip(config: Dict[str, Any],
                        provider: NodeProvider, node: str) -> str:
    return provider.internal_ip(node)


def get_node_working_ip(config: Dict[str, Any],
                        provider:NodeProvider, node:str) -> str:
    if config.get("provider", {}).get("use_internal_ips", False) is True:
        node_ip = provider.internal_ip(node)
    else:
        node_ip = provider.external_ip(node)
    return node_ip


def get_head_working_ip(config: Dict[str, Any],
                        provider: NodeProvider, node: str) -> str:
    return get_node_working_ip(config, provider, node)


def update_nested_dict(target_dict, new_dict):
    for k, v in new_dict.items():
        if isinstance(v, collections.abc.Mapping):
            target_dict[k] = update_nested_dict(target_dict.get(k, {}), v)
        else:
            target_dict[k] = v
    return target_dict


def find_name_in_command(cmdline, name_to_find) -> bool:
    for arglist in cmdline:
        if name_to_find in arglist:
            return True
    return False


def is_alive_time(report_time):
    # TODO: We probably shouldn't rely on time here, but cloud providers
    # have very well synchronized NTP servers, so this should be fine in
    # practice.
    cur_time = time.time()

    # If the status is too old, the service has probably already died.
    delta = cur_time - report_time

    return delta < constants.HEALTHCHECK_EXPIRATION_S


def get_head_bootstrap_config():
    bootstrap_config_file = os.path.expanduser("~/cloudtik_bootstrap_config.yaml")
    if os.path.exists(bootstrap_config_file):
        return bootstrap_config_file
    raise RuntimeError("Cluster boostrap config not found. Incorrect head environment!")


def get_attach_command(use_screen: bool,
                       use_tmux: bool,
                       new: bool = False):
    if use_tmux:
        if new:
            cmd = "tmux new"
        else:
            cmd = "tmux attach || tmux new"
    elif use_screen:
        if new:
            cmd = "screen -L"
        else:
            cmd = "screen -L -xRR"
    else:
        if new:
            raise ValueError(
                "--new only makes sense if passing --screen or --tmux")
        cmd = "$SHELL"
    return cmd


def is_docker_enabled(config: Dict[str, Any]) -> bool:
    return config.get("docker", {}).get("enabled", False)


def kill_process_tree(pid, include_parent=True):
    try:
        proc = psutil.Process(pid)
    except psutil.NoSuchProcess:
        return

    children = proc.children(recursive=True)
    if include_parent:
        children.append(proc)
    for p in children:
        try:
            p.kill()
        except psutil.NoSuchProcess:  # pragma: no cover
            pass


<<<<<<< HEAD
def with_runtime_environment_variables(runtime_config, provider):
    runtime_envs = with_spark_runtime_environment_variables(runtime_config, provider)
    return runtime_envs


def get_node_info_with_config(available_node_types_config, provider, node):
    node_info = get_node_info_with_resource(available_node_types_config, provider, node)
    return node_info


def get_node_info_with_resource(available_node_types_config, provider, node):
    node_info = provider.get_node_info(node)
    node_info["total-vcores"] = available_node_types_config.get(
        node_info.get(CLOUDTIK_TAG_USER_NODE_TYPE, ""), {}).get("resources", {}).get("CPU", 0)
    node_info["total-memory-GB"] = int(available_node_types_config.get(
        node_info.get(CLOUDTIK_TAG_USER_NODE_TYPE, ""), {}).get("resources", {}).get("memory", 0) / pow(1024, 3))
    return node_info


=======
>>>>>>> b3e25383
def unescape_private_key(private_key: str):
    if private_key is None:
        return private_key

    if not private_key.startswith("-----BEGIN PRIVATE KEY-----\\n"):
        return private_key

    # Unescape "/n" to the real newline characters
    # use json load to do the work
    unescaped_private_key = json.loads("\"" + private_key + "\"")
    return unescaped_private_key


def escape_private_key(private_key: str):
    if private_key is None:
        return private_key

    if not private_key.startswith("-----BEGIN PRIVATE KEY-----\n"):
        return private_key

    # Escape the real newline characters
    # Use json dumps to do the work
    escaped_private_key = json.dumps(private_key)
    escaped_private_key = escaped_private_key.strip("\"\'")
    return escaped_private_key


def with_runtime_environment_variables(runtime_config, provider):
    all_runtime_envs = {}
    if runtime_config is None:
        return all_runtime_envs

    # Iterate through all the runtimes
    runtime_types = runtime_config.get("types", [])
    for runtime_type in runtime_types:
        runtime = _get_runtime(runtime_type, runtime_config)
        runtime_envs = runtime.with_environment_variables(runtime_config, provider)
        all_runtime_envs.update(runtime_envs)

    return all_runtime_envs


def runtime_validate_config(runtime_config, config, provider):
    if runtime_config is None:
        return

    # Iterate through all the runtimes
    runtime_types = runtime_config.get("types", [])
    for runtime_type in runtime_types:
        runtime = _get_runtime(runtime_type, runtime_config)
        runtime.validate_config(config, provider)


def runtime_prepare_config(
        runtime_config: Dict[str, Any],
        config: Dict[str, Any]) -> Dict[str, Any]:
    if runtime_config is None:
        return config

    # Iterate through all the runtimes
    runtime_types = runtime_config.get("types", [])
    for runtime_type in runtime_types:
        runtime = _get_runtime(runtime_type, runtime_config)
        config = runtime.prepare_config(config)

    return config


def runtime_verify_config(runtime_config, config, provider):
    if runtime_config is None:
        return

    # Iterate through all the runtimes
    runtime_types = runtime_config.get("types", [])
    for runtime_type in runtime_types:
        runtime = _get_runtime(runtime_type, runtime_config)
        runtime.verify_config(config, provider)


def get_runtime_command(runtime_config, target):
    if runtime_config is None:
        return None

    # Iterate through all the runtimes
    runtime_types = runtime_config.get("types", [])
    for runtime_type in runtime_types:
        runtime = _get_runtime(runtime_type, runtime_config)
        commands = runtime.get_runnable_command(target)
        if commands:
            return commands

    return None<|MERGE_RESOLUTION|>--- conflicted
+++ resolved
@@ -1606,12 +1606,6 @@
             pass
 
 
-<<<<<<< HEAD
-def with_runtime_environment_variables(runtime_config, provider):
-    runtime_envs = with_spark_runtime_environment_variables(runtime_config, provider)
-    return runtime_envs
-
-
 def get_node_info_with_config(available_node_types_config, provider, node):
     node_info = get_node_info_with_resource(available_node_types_config, provider, node)
     return node_info
@@ -1626,8 +1620,6 @@
     return node_info
 
 
-=======
->>>>>>> b3e25383
 def unescape_private_key(private_key: str):
     if private_key is None:
         return private_key

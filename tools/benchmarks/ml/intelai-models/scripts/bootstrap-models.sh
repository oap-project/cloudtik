--- conflicted
+++ resolved
@@ -51,12 +51,9 @@
 }
 
 function install_tools() {
-<<<<<<< HEAD
+
     sudo apt-get install curl unzip -y
-    sudo apt-get install numactl -y
-=======
     sudo apt-get install numactl gcc g++ cmake -y
->>>>>>> b5254261
 }
 
 function install_libaries() {

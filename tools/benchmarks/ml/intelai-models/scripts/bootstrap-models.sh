#!/bin/bash

args=$(getopt -a -o h:: -l head:: -- "$@")
eval set -- "${args}"

USER_HOME=/home/$(whoami)
BENCHMARK_TOOL_HOME=$USER_HOME/runtime/benchmark-tools
MODELS_HOME=$BENCHMARK_TOOL_HOME/models
MODELS_SCRIPTS_HOME=$BENCHMARK_TOOL_HOME/intelai_models_scripts
MODELS_TMP=$USER_HOME/intelai_models/tmp

while true
do
    case "$1" in
    --head)
        IS_HEAD_NODE=true
        ;;
    --)
        shift
        break
        ;;
    esac
    shift
done

function is_head_node() {
    if [ -n $IS_HEAD_NODE ]; then
        cloudtik head head-ip
        GET_HEAD_IP_CODE=$?
        if [ ${GET_HEAD_IP_CODE} -eq "0" ]; then
            IS_HEAD_NODE=true
        else
            IS_HEAD_NODE=false
        fi
    fi
}

function prepare() {
    source ~/.bashrc
    sudo apt-get update -y
    mkdir -p $BENCHMARK_TOOL_HOME
    sudo chown $(whoami) $BENCHMARK_TOOL_HOME
}

function install_intelai_models() {
  cd $BENCHMARK_TOOL_HOME
  rm -rf models
  git clone https://github.com/IntelAI/models.git
<<<<<<< HEAD
=======
  echo "export MODEL_DIR=${MODELS_HOME}" >> ~/.bashrc

  if test -e "/mnt/cloudtik/data_disk_1/"
  then
      INTELAI_MODELS_WORKSPACE=/mnt/cloudtik/data_disk_1/intelai_models_workspace
  else
      INTELAI_MODELS_WORKSPACE=$USER_HOME/intelai_models_workspace
  fi
  mkdir -p $INTELAI_MODELS_WORKSPACE
  echo "export INTELAI_MODELS_WORKSPACE=$INTELAI_MODELS_WORKSPACE"  >> ~/.bashrc
  source ~/.bashrc
>>>>>>> e52db3db
}

function install_tools() {
    sudo apt-get install curl unzip -y
    sudo apt-get install numactl gcc g++ cmake -y
    sudo apt-get install autoconf -y
}

function install_libaries() {
    pip -qq install gdown
    pip -qq install intel-extension-for-pytorch==1.13.0
    pip install --no-cache-dir https://github.com/mlperf/logging/archive/9ea0afa.zip
    pip install sklearn onnx
    pip install lark-parser hypothesis
    CLOUDTIK_CONDA_ENV=$(dirname $(dirname $(which cloudtik)))
    conda install jemalloc numpy ninja pyyaml mkl mkl-include setuptools cmake cffi typing_extensions future six requests dataclasses psutil -p $CLOUDTIK_CONDA_ENV
}

function install_intelai_models_scripts() {
    mkdir -p $MODELS_TMP
    cd $MODELS_TMP
    rm -rf $MODELS_TMP/*
    git clone https://github.com/oap-project/cloudtik.git
    rm -rf MODELS_SCRIPTS_HOME/*
    mkdir -p $MODELS_SCRIPTS_HOME
    cp -r cloudtik/tools/benchmarks/ml/intelai-models/* $MODELS_SCRIPTS_HOME/
    rm -rf $MODELS_TMP/cloudtik
}

function configure_intelai_models() {
    # Nothing to do now
    :
}

prepare
install_tools
install_libaries
install_intelai_models
install_intelai_models_scripts
configure_intelai_models<|MERGE_RESOLUTION|>--- conflicted
+++ resolved
@@ -46,8 +46,7 @@
   cd $BENCHMARK_TOOL_HOME
   rm -rf models
   git clone https://github.com/IntelAI/models.git
-<<<<<<< HEAD
-=======
+
   echo "export MODEL_DIR=${MODELS_HOME}" >> ~/.bashrc
 
   if test -e "/mnt/cloudtik/data_disk_1/"
@@ -59,7 +58,7 @@
   mkdir -p $INTELAI_MODELS_WORKSPACE
   echo "export INTELAI_MODELS_WORKSPACE=$INTELAI_MODELS_WORKSPACE"  >> ~/.bashrc
   source ~/.bashrc
->>>>>>> e52db3db
+
 }
 
 function install_tools() {

#!/bin/bash

args=$(getopt -a -o h:: -l head:: -- "$@")
eval set -- "${args}"

USER_HOME=/home/$(whoami)
BENCHMARK_TOOL_HOME=$USER_HOME/runtime/benchmark-tools
<<<<<<< HEAD

if test -e "/mnt/cloudtik/data_disk_1/"
then
    INTELAI_LOCAL_PATH=/mnt/cloudtik/data_disk_1/intelai_local
else
    INTELAI_LOCAL_PATH=$USER_HOME/intelai_local
fi

if test -e "/cloudtik/fs"
then
    INTELAI_PATH="/cloudtik/fs/intelai"
else
    INTELAI_PATH=$INTELAI_LOCAL_PATH
fi

mkdir -p $INTELAI_PATH
mkdir -p $INTELAI_LOCAL_PATH

INTELAI_LOCAL_WORKSPACE=$INTELAI_LOCAL_PATH/workspace

MODELS_HOME=$INTELAI_PATH/models
MODELS_SCRIPTS_HOME=$INTELAI_PATH/models_scripts
MODELS_TMP=$INTELAI_LOCAL_PATH/tmp
=======
MODELS_HOME=$BENCHMARK_TOOL_HOME/intelai_models
MODELS_SCRIPTS_HOME=$MODELS_HOME/scripts
MODELS_TMP=$USER_HOME/intelai_models/tmp
>>>>>>> 622594bb

while true
do
    case "$1" in
    --head)
        IS_HEAD_NODE=true
        ;;
    --)
        shift
        break
        ;;
    esac
    shift
done

function is_head_node() {
    if [ -n $IS_HEAD_NODE ]; then
        cloudtik head head-ip
        GET_HEAD_IP_CODE=$?
        if [ ${GET_HEAD_IP_CODE} -eq "0" ]; then
            IS_HEAD_NODE=true
        else
            IS_HEAD_NODE=false
        fi
    fi
}

function prepare() {
    source ~/.bashrc
    sudo apt-get update -y
    mkdir -p $BENCHMARK_TOOL_HOME
    sudo chown $(whoami) $INTELAI_PATH
    sudo chown $(whoami) $INTELAI_LOCAL_PATH
}

function install_intelai_models() {
<<<<<<< HEAD
  mkdir -p $MODELS_TMP
  cd $MODELS_TMP
=======
  mkdir -p $MODELS_HOME
  cd $MODELS_HOME
>>>>>>> 622594bb
  rm -rf models
  git clone https://github.com/IntelAI/models.git
  cp -r models $INTELAI_PATH

}

function install_tools() {
    sudo apt-get update -y
    sudo apt-get install curl unzip -y
    sudo apt-get install numactl gcc g++ cmake -y
    sudo apt-get install autoconf -y
}

function install_libaries() {
    pip -qq install gdown
    pip install --no-cache-dir https://github.com/mlperf/logging/archive/9ea0afa.zip
    pip install onnx==1.12.0
    pip install lark-parser hypothesis
    CLOUDTIK_CONDA_ENV=$(dirname $(dirname $(which cloudtik)))
    conda install ninja dataclasses -p $CLOUDTIK_CONDA_ENV -y
}

function install_intelai_models_scripts() {
    mkdir -p $MODELS_TMP
    cd $MODELS_TMP
    rm -rf $MODELS_TMP/cloudtik
    git clone https://github.com/oap-project/cloudtik.git
    rm -rf MODELS_SCRIPTS_HOME/*
    mkdir -p $MODELS_SCRIPTS_HOME
    cp -r cloudtik/tools/benchmarks/ml/intelai-models/* $MODELS_SCRIPTS_HOME/
    rm -rf $MODELS_TMP/cloudtik
}

function configure_intelai_models() {
    # Nothing to do now
    :
}

prepare
install_tools
install_libaries
install_intelai_models
install_intelai_models_scripts
configure_intelai_models<|MERGE_RESOLUTION|>--- conflicted
+++ resolved
@@ -5,7 +5,7 @@
 
 USER_HOME=/home/$(whoami)
 BENCHMARK_TOOL_HOME=$USER_HOME/runtime/benchmark-tools
-<<<<<<< HEAD
+
 
 if test -e "/mnt/cloudtik/data_disk_1/"
 then
@@ -29,11 +29,7 @@
 MODELS_HOME=$INTELAI_PATH/models
 MODELS_SCRIPTS_HOME=$INTELAI_PATH/models_scripts
 MODELS_TMP=$INTELAI_LOCAL_PATH/tmp
-=======
-MODELS_HOME=$BENCHMARK_TOOL_HOME/intelai_models
-MODELS_SCRIPTS_HOME=$MODELS_HOME/scripts
-MODELS_TMP=$USER_HOME/intelai_models/tmp
->>>>>>> 622594bb
+
 
 while true
 do
@@ -70,13 +66,9 @@
 }
 
 function install_intelai_models() {
-<<<<<<< HEAD
   mkdir -p $MODELS_TMP
   cd $MODELS_TMP
-=======
-  mkdir -p $MODELS_HOME
-  cd $MODELS_HOME
->>>>>>> 622594bb
+
   rm -rf models
   git clone https://github.com/IntelAI/models.git
   cp -r models $INTELAI_PATH
